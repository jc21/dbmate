--- conflicted
+++ resolved
@@ -1,8 +1,4 @@
 package dbmate
 
 // Version of dbmate
-<<<<<<< HEAD
-const Version = "1.16.0-slave-support.1"
-=======
-const Version = "1.16.2"
->>>>>>> 74bf9fc0
+const Version = "1.16.2-slave-support.1"